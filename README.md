--- conflicted
+++ resolved
@@ -48,20 +48,12 @@
 
 The following table shows how flags are translated to environment variables and configuration files:
 
-| Type | Flag | Environment | File |
-<<<<<<< HEAD
-| -- | :------------ |:---------------|:-----|
-| int | -age 2      | AGE=2        | age 2 |
-| bool | -female | FEMALE=true        | female true|
-| float | -length 175.5 | LENGTH=175.5 | length 175.5 |
-| string | -name Gloria | NAME=Gloria | name Gloria |
-=======
-| ---- | ---- | ----------- | ---- |
-| int | -age 2 | GOPHER_AGE=2 | age 2 |
-| bool | -female | GOPHER_FEMALE=true | female true |
-| float | -length 175.5 | GOPHER_LENGTH=175.5 | length 175.5 |
-| string | -name Gloria | GOPHER_NAME=Gloria | name Gloria |
->>>>>>> eef8b519
+| Type   | Flag          | Environment  | File         |
+| ------ | :------------ |:------------ |:------------ |
+| int    | -age 2        | AGE=2        | age 2        |
+| bool   | -female       | FEMALE=true  | female true  |
+| float  | -length 175.5 | LENGTH=175.5 | length 175.5 |
+| string | -name Gloria  | NAME=Gloria  | name Gloria  |
 
 This package is a port of Go's [flag][] package from the standard library with the addition of two functions `ParseEnv` and `ParseFile`.
 
